import streamlit as st
import os
import sys
<<<<<<< HEAD
from openai import OpenAI
from dotenv import load_dotenv
import httpx # Required by openai
from audiorecorder import audiorecorder # New library for audio recording
from pathlib import Path # For handling file paths

# Cloud environment detection
IS_STREAMLIT_CLOUD = "STREAMLIT_CLOUD" in os.environ or "streamlit" in sys.modules

# Minimal emotion analysis imports
import warnings
warnings.filterwarnings("ignore")

try:
    import torch
    from transformers import pipeline
    import librosa
    import numpy as np
    AUDIO_LIBS_AVAILABLE = True
except ImportError as e:
    AUDIO_LIBS_AVAILABLE = False
    st.error(f"Audio processing libraries not available: {e}")
    if IS_STREAMLIT_CLOUD:
        st.info("This might be a temporary issue with Streamlit Cloud. Please try refreshing the page.")

# --- Configuration ---
=======
from dotenv import load_dotenv

>>>>>>> f7d39b0f
# Set Streamlit page configuration
st.set_page_config(
    page_title="VoiceBot with Emotional Intelligence",
    layout="centered",
    )

# Load environment variables from .env file
load_dotenv()

# Import modules
from src.emotion_analysis import load_emotion_model
from src.openai_services import get_api_key, show_api_key_input, initialize_openai_client
from src.audio_processing import handle_audio_input
from src.ui_components import (
    display_logo,
    apply_custom_styles,
    display_sidebar,
    display_chat_messages,
    display_ai_audio
)

# Check for API key and show input if needed
api_key = get_api_key()
if not api_key:
    show_api_key_input()
    st.stop()

# Initialize OpenAI client
client = initialize_openai_client()
if not client:
    st.error("Failed to initialize OpenAI client. Please check your API key and try again.")
    if st.button("Reset API Key"):
        if "openai_api_key" in st.session_state:
            del st.session_state.openai_api_key
        st.rerun()
    st.stop()

<<<<<<< HEAD
# --- Simple Emotion Analysis Setup ---
@st.cache_resource
def load_emotion_model():
    """Load emotion analysis model with extended timeout and retry logic."""
    if not AUDIO_LIBS_AVAILABLE:
        st.warning("Audio processing libraries not available - emotion analysis disabled")
        return None
        
    import time
    
    try:
        # Configure for cloud environment
        if IS_STREAMLIT_CLOUD:
            os.environ["HF_HUB_DOWNLOAD_TIMEOUT"] = "600"  # 10 minutes for cloud
            os.environ["TRANSFORMERS_CACHE"] = "/tmp/transformers_cache"
            os.environ["HF_HOME"] = "/tmp/huggingface"
        else:
            os.environ["HF_HUB_DOWNLOAD_TIMEOUT"] = "300"  # 5 minutes for local
        
        # Add retry logic
        max_retries = 2 if IS_STREAMLIT_CLOUD else 3
        for attempt in range(max_retries):
            try:
                with st.spinner(f"Loading emotion model (attempt {attempt + 1}/{max_retries})..."):
                    emotion_pipeline = pipeline(
                        "audio-classification", 
                        model="superb/hubert-large-superb-er",
                        return_all_scores=True,
                        device=-1  # Force CPU usage
                    )
                    return emotion_pipeline
            except Exception as e:
                if attempt < max_retries - 1:
                    st.info(f"Model download attempt {attempt + 1} failed, retrying in 10 seconds...")
                    time.sleep(10)
                else:
                    raise e
                    
    except Exception as e:
        st.error(f"Failed to load emotion model after {max_retries} attempts: {e}")
        st.error("**Emotion analysis will not work without the transformer model**")
        if IS_STREAMLIT_CLOUD:
            st.info("This is likely due to Streamlit Cloud resource limitations. The app will work without emotion analysis.")
        else:
            st.info("The app requires HuBERT model for 95% transformer + 5% rule-based analysis")
        return None

def extract_audio_features(audio_data, sr=16000):
    """Extract simple rule-based audio features."""
    try:
        # Energy (RMS)
        energy = np.sqrt(np.mean(audio_data**2))
        
        # Spectral centroid (brightness)
        spectral_centroid = np.mean(librosa.feature.spectral_centroid(y=audio_data, sr=sr))
        
        # Zero crossing rate (speech rate indicator)
        zcr = np.mean(librosa.feature.zero_crossing_rate(audio_data))
        
        # Normalize features
        energy_norm = min(energy * 10, 1.0)  # Scale energy
        brightness_norm = min(spectral_centroid / 2000, 1.0)  # Scale spectral centroid
        speech_rate_norm = min(zcr * 100, 1.0)  # Scale ZCR
        
        return {
            'energy': energy_norm,
            'brightness': brightness_norm, 
            'speech_rate': speech_rate_norm
        }
    except:
        return {'energy': 0.5, 'brightness': 0.5, 'speech_rate': 0.5}

def get_rule_based_emotions(features):
    """Get rule-based emotion predictions with confidence scores."""
    # SUPERB model uses: neu, hap, ang, sad
    emotions = {
        'neu': 0.0, 'hap': 0.0, 'ang': 0.0, 'sad': 0.0
    }
    
    energy = features['energy']
    brightness = features['brightness']
    speech_rate = features['speech_rate']
    
    # Rule-based scoring for SUPERB emotion categories
    if energy > 0.7 and speech_rate > 0.6:
        emotions['ang'] = 0.8  # High energy + fast speech = angry
    
    if energy < 0.3:
        emotions['sad'] = 0.9  # Low energy = sad
    
    if energy > 0.6 and brightness > 0.7:
        emotions['hap'] = 0.85  # High energy + brightness = happy
    
    if energy > 0.3 and energy < 0.7 and speech_rate < 0.5:
        emotions['neu'] = 0.6  # Moderate energy + slow speech = neutral
    
    # Ensure neutral has some baseline probability
    if max(emotions.values()) < 0.3:
        emotions['neu'] = 0.5
    
    return emotions

def analyze_emotion_hybrid(audio_file_path, emotion_model):
    """Simple hybrid emotion analysis with confidence scores and debug info."""
    if not emotion_model:
        st.error("Emotion analysis unavailable: Transformer model failed to load")
        st.info("Please try refreshing the page or contact support if the issue persists")
        return [("neu", 50.0), ("neu", 0.0)], None
    
    try:
        # Load audio
        audio_data, sr = librosa.load(audio_file_path, sr=16000, mono=True)
        
        # Transformer prediction
        transformer_results = emotion_model(audio_file_path)
        transformer_emotions = {}
        if transformer_results:
            for result in transformer_results:
                transformer_emotions[result['label']] = result['score']
        else:
            transformer_emotions = {'neu': 0.5}
        
        # Rule-based features and predictions
        features = extract_audio_features(audio_data, sr)
        rule_emotions = get_rule_based_emotions(features)
        
        # Combine both approaches (weighted average)
        combined_emotions = {}
        all_emotion_keys = set(list(transformer_emotions.keys()) + list(rule_emotions.keys()))
        
        for emotion in all_emotion_keys:
            transformer_score = transformer_emotions.get(emotion, 0.0)
            rule_score = rule_emotions.get(emotion, 0.0)
            # Weight: 95% transformer, 5% rule-based
            combined_score = (transformer_score * 0.95) + (rule_score * 0.05)
            combined_emotions[emotion] = combined_score
        
        # Get top 2 emotions
        sorted_emotions = sorted(combined_emotions.items(), key=lambda x: x[1], reverse=True)
        
        # Convert to percentages
        top_emotion = (sorted_emotions[0][0], sorted_emotions[0][1] * 100)
        second_emotion = (sorted_emotions[1][0], sorted_emotions[1][1] * 100) if len(sorted_emotions) > 1 else ("neu", 0.0)
        
        # Create debug information
        debug_info = {
            'audio_features': features,
            'transformer_scores': transformer_emotions,
            'rule_based_scores': rule_emotions,
            'combined_scores': combined_emotions,
            'final_ranking': sorted_emotions
        }
        
        return [top_emotion, second_emotion], debug_info
        
    except Exception as e:
        st.error(f"Error during emotion analysis: {e}")
        return [("neu", 50.0), ("neu", 0.0)], None
=======
# Store OpenAI client in session state
st.session_state.openai_client = client
>>>>>>> f7d39b0f

# Load emotion model
emotion_model = load_emotion_model()
st.session_state.emotion_model = emotion_model

# --- Session State Initialization ---
# Initialize chat history if it doesn't exist in session state
if "messages" not in st.session_state:
    st.session_state.messages = []
    st.session_state.messages.append({"role": "system", "content": "You are a helpful assistant. Keep your responses concise and to the point."})
    st.session_state.messages.append({"role": "assistant", "content": "Hello! How can I help you today?"})

# Initialize audio recorder counter to reset the widget
if "audio_counter" not in st.session_state:
    st.session_state.audio_counter = 0

# Initialize storage for AI audio to persist across reruns
if "ai_audio_file" not in st.session_state:
    st.session_state.ai_audio_file = None

# Initialize last processed audio length to track new recordings
if "last_processed_audio_len" not in st.session_state:
    st.session_state.last_processed_audio_len = 0

# Initialize status for fixed status bar
if "status_message" not in st.session_state:
    st.session_state.status_message = ""

# Initialize latest debug info for sidebar display
if "latest_debug_info" not in st.session_state:
    st.session_state.latest_debug_info = None

# Initialize processing state to control audiorecorder visibility
if "is_processing_audio" not in st.session_state:
    st.session_state.is_processing_audio = False

# Initialize pending audio for processing
if "pending_audio" not in st.session_state:
    st.session_state.pending_audio = None

<<<<<<< HEAD
def display_emotion_debug_sidebar(debug_info):
    """Display only the emotion comparison table in sidebar."""
    if not debug_info:
        return
    
    # Get all emotions
    all_emotions = set()
    all_emotions.update(debug_info['transformer_scores'].keys())
    all_emotions.update(debug_info['rule_based_scores'].keys())
    all_emotions.update(debug_info['combined_scores'].keys())
    
    # Emotion emoji mapping
    emotion_emoji = {
        "neu": "😐", "hap": "😊", "ang": "😠", "sad": "😢"
    }
    
    # Create comparison data
    comparison_data = []
    for emotion in sorted(all_emotions):
        transformer_score = debug_info['transformer_scores'].get(emotion, 0.0) * 100
        rule_score = debug_info['rule_based_scores'].get(emotion, 0.0) * 100
        combined_score = debug_info['combined_scores'].get(emotion, 0.0) * 100
        
        emoji = emotion_emoji.get(emotion, "🎭")
        emotion_name = {
            'neu': 'Neutral',
            'hap': 'Happy', 
            'ang': 'Angry',
            'sad': 'Sad'
        }.get(emotion, emotion.title())
        
        comparison_data.append({
            'Emotion': f"{emoji} {emotion_name}",
            'Transformer (95%)': f"{transformer_score:.1f}%",
            'Rule-Based (5%)': f"{rule_score:.1f}%", 
            'Combined Score': f"{combined_score:.1f}%"
        })
    
    # Sort by combined score
    comparison_data.sort(key=lambda x: float(x['Combined Score'].replace('%', '')), reverse=True)
    st.dataframe(comparison_data, hide_index=True)
    
    # Show calculation explanation
    st.caption("**Calculation:** Combined Score = (Transformer × 0.95) + (Rule-Based × 0.05)")
    
    # Show winning emotion
    top_emotion = comparison_data[0]
    st.success(f"**Result:** {top_emotion['Emotion']} with {top_emotion['Combined Score']} confidence")

# --- UI Components ---
# Display logo
import base64
with open("KL-Logo.png", "rb") as logo_file:
    logo_base64 = base64.b64encode(logo_file.read()).decode()

st.markdown(f"""
<div class="logo-container">
    <img src="data:image/png;base64,{logo_base64}" class="app-logo" alt="KadelLabs Logo">
</div>
""", unsafe_allow_html=True)

st.title("VoiceBot with Emotional Intelligence")

# Add gradient background to main page
st.markdown("""
<style>
.stApp {
    background: white;
}

/* Position logo outside normal markdown flow */
.logo-container {
    position: fixed !important;
    top: 10px !important;
    right: 15px !important;
    z-index: 1000 !important;
    margin: 0 !important;
    padding: 40px 15px 0 0 !important;
    transition: right 0.3s ease !important;
}

/* Logo will move with main content when sidebar opens - no additional CSS needed */

.app-logo {
    height: 75px !important;
    width: auto !important;
    display: block !important;
}

/* Constrain audiorecorder widget width */
div[data-testid="stVerticalBlock"] > div:has(button[aria-label*="record"]) {
    max-width: 100px !important;
    width: 100px !important;
}

/* Hide extra space in audiorecorder */
.audiorecorder {
    max-width: 100px !important;
}

/* Make sure the recording button container doesn't take full width */
iframe[title="audiorecorder.audiorecorder"] {
    max-width: 200px !important;
    width: 200px !important;
}

/* Change all button backgrounds to Soft Lavender */
.stButton > button {
    background-color: #E6E6FA !important;
    border: 1px solid #D8D8F0 !important;
}

.stButton > button:hover {
    background-color: #DCDCF7 !important;
    border: 1px solid #C8C8E8 !important;
}

/* Target audiorecorder button specifically (stubborn one) */
iframe[title="audiorecorder.audiorecorder"] button,
.audiorecorder button,
button[aria-label*="record"] {
    background-color: #E6E6FA !important;
    border: 1px solid #D8D8F0 !important;
}

iframe[title="audiorecorder.audiorecorder"] button:hover,
.audiorecorder button:hover,
button[aria-label*="record"]:hover {
    background-color: #DCDCF7 !important;
    border: 1px solid #C8C8E8 !important;
}

/* Target any buttons within the audiorecorder iframe */
iframe[title="audiorecorder.audiorecorder"] {
    filter: hue-rotate(240deg) saturate(0.3) brightness(1.1) !important;
}

/* Change sidebar background color */
.css-1d391kg, .css-1cypcdb, .css-17eq0hr, section[data-testid="stSidebar"] {
    background-color: #F3F0FF !important;
}

/* Ensure sidebar content is visible on new background */
section[data-testid="stSidebar"] > div {
    background-color: #F3F0FF !important;
}

/* Make emotional analysis table background white */
section[data-testid="stSidebar"] table {
    background-color: white !important;
    border: 1px solid #E0E0E0 !important;
    border-radius: 0.5rem !important;
    overflow: hidden !important;
}
=======
# --- Main App UI ---
# Display logo
display_logo()
>>>>>>> f7d39b0f

# Apply custom styles
apply_custom_styles()

# Display title
st.title("VoiceBot with Emotional Intelligence")

# Display sidebar
display_sidebar()

# Display chat messages
display_chat_messages()

# Display AI audio if available
display_ai_audio()

# Handle audio input
handle_audio_input() <|MERGE_RESOLUTION|>--- conflicted
+++ resolved
@@ -1,37 +1,8 @@
 import streamlit as st
 import os
 import sys
-<<<<<<< HEAD
-from openai import OpenAI
-from dotenv import load_dotenv
-import httpx # Required by openai
-from audiorecorder import audiorecorder # New library for audio recording
-from pathlib import Path # For handling file paths
-
-# Cloud environment detection
-IS_STREAMLIT_CLOUD = "STREAMLIT_CLOUD" in os.environ or "streamlit" in sys.modules
-
-# Minimal emotion analysis imports
-import warnings
-warnings.filterwarnings("ignore")
-
-try:
-    import torch
-    from transformers import pipeline
-    import librosa
-    import numpy as np
-    AUDIO_LIBS_AVAILABLE = True
-except ImportError as e:
-    AUDIO_LIBS_AVAILABLE = False
-    st.error(f"Audio processing libraries not available: {e}")
-    if IS_STREAMLIT_CLOUD:
-        st.info("This might be a temporary issue with Streamlit Cloud. Please try refreshing the page.")
-
-# --- Configuration ---
-=======
 from dotenv import load_dotenv
 
->>>>>>> f7d39b0f
 # Set Streamlit page configuration
 st.set_page_config(
     page_title="VoiceBot with Emotional Intelligence",
@@ -69,169 +40,8 @@
         st.rerun()
     st.stop()
 
-<<<<<<< HEAD
-# --- Simple Emotion Analysis Setup ---
-@st.cache_resource
-def load_emotion_model():
-    """Load emotion analysis model with extended timeout and retry logic."""
-    if not AUDIO_LIBS_AVAILABLE:
-        st.warning("Audio processing libraries not available - emotion analysis disabled")
-        return None
-        
-    import time
-    
-    try:
-        # Configure for cloud environment
-        if IS_STREAMLIT_CLOUD:
-            os.environ["HF_HUB_DOWNLOAD_TIMEOUT"] = "600"  # 10 minutes for cloud
-            os.environ["TRANSFORMERS_CACHE"] = "/tmp/transformers_cache"
-            os.environ["HF_HOME"] = "/tmp/huggingface"
-        else:
-            os.environ["HF_HUB_DOWNLOAD_TIMEOUT"] = "300"  # 5 minutes for local
-        
-        # Add retry logic
-        max_retries = 2 if IS_STREAMLIT_CLOUD else 3
-        for attempt in range(max_retries):
-            try:
-                with st.spinner(f"Loading emotion model (attempt {attempt + 1}/{max_retries})..."):
-                    emotion_pipeline = pipeline(
-                        "audio-classification", 
-                        model="superb/hubert-large-superb-er",
-                        return_all_scores=True,
-                        device=-1  # Force CPU usage
-                    )
-                    return emotion_pipeline
-            except Exception as e:
-                if attempt < max_retries - 1:
-                    st.info(f"Model download attempt {attempt + 1} failed, retrying in 10 seconds...")
-                    time.sleep(10)
-                else:
-                    raise e
-                    
-    except Exception as e:
-        st.error(f"Failed to load emotion model after {max_retries} attempts: {e}")
-        st.error("**Emotion analysis will not work without the transformer model**")
-        if IS_STREAMLIT_CLOUD:
-            st.info("This is likely due to Streamlit Cloud resource limitations. The app will work without emotion analysis.")
-        else:
-            st.info("The app requires HuBERT model for 95% transformer + 5% rule-based analysis")
-        return None
-
-def extract_audio_features(audio_data, sr=16000):
-    """Extract simple rule-based audio features."""
-    try:
-        # Energy (RMS)
-        energy = np.sqrt(np.mean(audio_data**2))
-        
-        # Spectral centroid (brightness)
-        spectral_centroid = np.mean(librosa.feature.spectral_centroid(y=audio_data, sr=sr))
-        
-        # Zero crossing rate (speech rate indicator)
-        zcr = np.mean(librosa.feature.zero_crossing_rate(audio_data))
-        
-        # Normalize features
-        energy_norm = min(energy * 10, 1.0)  # Scale energy
-        brightness_norm = min(spectral_centroid / 2000, 1.0)  # Scale spectral centroid
-        speech_rate_norm = min(zcr * 100, 1.0)  # Scale ZCR
-        
-        return {
-            'energy': energy_norm,
-            'brightness': brightness_norm, 
-            'speech_rate': speech_rate_norm
-        }
-    except:
-        return {'energy': 0.5, 'brightness': 0.5, 'speech_rate': 0.5}
-
-def get_rule_based_emotions(features):
-    """Get rule-based emotion predictions with confidence scores."""
-    # SUPERB model uses: neu, hap, ang, sad
-    emotions = {
-        'neu': 0.0, 'hap': 0.0, 'ang': 0.0, 'sad': 0.0
-    }
-    
-    energy = features['energy']
-    brightness = features['brightness']
-    speech_rate = features['speech_rate']
-    
-    # Rule-based scoring for SUPERB emotion categories
-    if energy > 0.7 and speech_rate > 0.6:
-        emotions['ang'] = 0.8  # High energy + fast speech = angry
-    
-    if energy < 0.3:
-        emotions['sad'] = 0.9  # Low energy = sad
-    
-    if energy > 0.6 and brightness > 0.7:
-        emotions['hap'] = 0.85  # High energy + brightness = happy
-    
-    if energy > 0.3 and energy < 0.7 and speech_rate < 0.5:
-        emotions['neu'] = 0.6  # Moderate energy + slow speech = neutral
-    
-    # Ensure neutral has some baseline probability
-    if max(emotions.values()) < 0.3:
-        emotions['neu'] = 0.5
-    
-    return emotions
-
-def analyze_emotion_hybrid(audio_file_path, emotion_model):
-    """Simple hybrid emotion analysis with confidence scores and debug info."""
-    if not emotion_model:
-        st.error("Emotion analysis unavailable: Transformer model failed to load")
-        st.info("Please try refreshing the page or contact support if the issue persists")
-        return [("neu", 50.0), ("neu", 0.0)], None
-    
-    try:
-        # Load audio
-        audio_data, sr = librosa.load(audio_file_path, sr=16000, mono=True)
-        
-        # Transformer prediction
-        transformer_results = emotion_model(audio_file_path)
-        transformer_emotions = {}
-        if transformer_results:
-            for result in transformer_results:
-                transformer_emotions[result['label']] = result['score']
-        else:
-            transformer_emotions = {'neu': 0.5}
-        
-        # Rule-based features and predictions
-        features = extract_audio_features(audio_data, sr)
-        rule_emotions = get_rule_based_emotions(features)
-        
-        # Combine both approaches (weighted average)
-        combined_emotions = {}
-        all_emotion_keys = set(list(transformer_emotions.keys()) + list(rule_emotions.keys()))
-        
-        for emotion in all_emotion_keys:
-            transformer_score = transformer_emotions.get(emotion, 0.0)
-            rule_score = rule_emotions.get(emotion, 0.0)
-            # Weight: 95% transformer, 5% rule-based
-            combined_score = (transformer_score * 0.95) + (rule_score * 0.05)
-            combined_emotions[emotion] = combined_score
-        
-        # Get top 2 emotions
-        sorted_emotions = sorted(combined_emotions.items(), key=lambda x: x[1], reverse=True)
-        
-        # Convert to percentages
-        top_emotion = (sorted_emotions[0][0], sorted_emotions[0][1] * 100)
-        second_emotion = (sorted_emotions[1][0], sorted_emotions[1][1] * 100) if len(sorted_emotions) > 1 else ("neu", 0.0)
-        
-        # Create debug information
-        debug_info = {
-            'audio_features': features,
-            'transformer_scores': transformer_emotions,
-            'rule_based_scores': rule_emotions,
-            'combined_scores': combined_emotions,
-            'final_ranking': sorted_emotions
-        }
-        
-        return [top_emotion, second_emotion], debug_info
-        
-    except Exception as e:
-        st.error(f"Error during emotion analysis: {e}")
-        return [("neu", 50.0), ("neu", 0.0)], None
-=======
 # Store OpenAI client in session state
 st.session_state.openai_client = client
->>>>>>> f7d39b0f
 
 # Load emotion model
 emotion_model = load_emotion_model()
@@ -272,166 +82,9 @@
 if "pending_audio" not in st.session_state:
     st.session_state.pending_audio = None
 
-<<<<<<< HEAD
-def display_emotion_debug_sidebar(debug_info):
-    """Display only the emotion comparison table in sidebar."""
-    if not debug_info:
-        return
-    
-    # Get all emotions
-    all_emotions = set()
-    all_emotions.update(debug_info['transformer_scores'].keys())
-    all_emotions.update(debug_info['rule_based_scores'].keys())
-    all_emotions.update(debug_info['combined_scores'].keys())
-    
-    # Emotion emoji mapping
-    emotion_emoji = {
-        "neu": "😐", "hap": "😊", "ang": "😠", "sad": "😢"
-    }
-    
-    # Create comparison data
-    comparison_data = []
-    for emotion in sorted(all_emotions):
-        transformer_score = debug_info['transformer_scores'].get(emotion, 0.0) * 100
-        rule_score = debug_info['rule_based_scores'].get(emotion, 0.0) * 100
-        combined_score = debug_info['combined_scores'].get(emotion, 0.0) * 100
-        
-        emoji = emotion_emoji.get(emotion, "🎭")
-        emotion_name = {
-            'neu': 'Neutral',
-            'hap': 'Happy', 
-            'ang': 'Angry',
-            'sad': 'Sad'
-        }.get(emotion, emotion.title())
-        
-        comparison_data.append({
-            'Emotion': f"{emoji} {emotion_name}",
-            'Transformer (95%)': f"{transformer_score:.1f}%",
-            'Rule-Based (5%)': f"{rule_score:.1f}%", 
-            'Combined Score': f"{combined_score:.1f}%"
-        })
-    
-    # Sort by combined score
-    comparison_data.sort(key=lambda x: float(x['Combined Score'].replace('%', '')), reverse=True)
-    st.dataframe(comparison_data, hide_index=True)
-    
-    # Show calculation explanation
-    st.caption("**Calculation:** Combined Score = (Transformer × 0.95) + (Rule-Based × 0.05)")
-    
-    # Show winning emotion
-    top_emotion = comparison_data[0]
-    st.success(f"**Result:** {top_emotion['Emotion']} with {top_emotion['Combined Score']} confidence")
-
-# --- UI Components ---
-# Display logo
-import base64
-with open("KL-Logo.png", "rb") as logo_file:
-    logo_base64 = base64.b64encode(logo_file.read()).decode()
-
-st.markdown(f"""
-<div class="logo-container">
-    <img src="data:image/png;base64,{logo_base64}" class="app-logo" alt="KadelLabs Logo">
-</div>
-""", unsafe_allow_html=True)
-
-st.title("VoiceBot with Emotional Intelligence")
-
-# Add gradient background to main page
-st.markdown("""
-<style>
-.stApp {
-    background: white;
-}
-
-/* Position logo outside normal markdown flow */
-.logo-container {
-    position: fixed !important;
-    top: 10px !important;
-    right: 15px !important;
-    z-index: 1000 !important;
-    margin: 0 !important;
-    padding: 40px 15px 0 0 !important;
-    transition: right 0.3s ease !important;
-}
-
-/* Logo will move with main content when sidebar opens - no additional CSS needed */
-
-.app-logo {
-    height: 75px !important;
-    width: auto !important;
-    display: block !important;
-}
-
-/* Constrain audiorecorder widget width */
-div[data-testid="stVerticalBlock"] > div:has(button[aria-label*="record"]) {
-    max-width: 100px !important;
-    width: 100px !important;
-}
-
-/* Hide extra space in audiorecorder */
-.audiorecorder {
-    max-width: 100px !important;
-}
-
-/* Make sure the recording button container doesn't take full width */
-iframe[title="audiorecorder.audiorecorder"] {
-    max-width: 200px !important;
-    width: 200px !important;
-}
-
-/* Change all button backgrounds to Soft Lavender */
-.stButton > button {
-    background-color: #E6E6FA !important;
-    border: 1px solid #D8D8F0 !important;
-}
-
-.stButton > button:hover {
-    background-color: #DCDCF7 !important;
-    border: 1px solid #C8C8E8 !important;
-}
-
-/* Target audiorecorder button specifically (stubborn one) */
-iframe[title="audiorecorder.audiorecorder"] button,
-.audiorecorder button,
-button[aria-label*="record"] {
-    background-color: #E6E6FA !important;
-    border: 1px solid #D8D8F0 !important;
-}
-
-iframe[title="audiorecorder.audiorecorder"] button:hover,
-.audiorecorder button:hover,
-button[aria-label*="record"]:hover {
-    background-color: #DCDCF7 !important;
-    border: 1px solid #C8C8E8 !important;
-}
-
-/* Target any buttons within the audiorecorder iframe */
-iframe[title="audiorecorder.audiorecorder"] {
-    filter: hue-rotate(240deg) saturate(0.3) brightness(1.1) !important;
-}
-
-/* Change sidebar background color */
-.css-1d391kg, .css-1cypcdb, .css-17eq0hr, section[data-testid="stSidebar"] {
-    background-color: #F3F0FF !important;
-}
-
-/* Ensure sidebar content is visible on new background */
-section[data-testid="stSidebar"] > div {
-    background-color: #F3F0FF !important;
-}
-
-/* Make emotional analysis table background white */
-section[data-testid="stSidebar"] table {
-    background-color: white !important;
-    border: 1px solid #E0E0E0 !important;
-    border-radius: 0.5rem !important;
-    overflow: hidden !important;
-}
-=======
 # --- Main App UI ---
 # Display logo
 display_logo()
->>>>>>> f7d39b0f
 
 # Apply custom styles
 apply_custom_styles()
